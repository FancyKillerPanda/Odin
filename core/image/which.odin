package image

import "core:os"

Which_File_Type :: enum {
	Unknown,

	BMP,
	EXR,
	FLIF,
	GIF,
	HDR, // Radiance RGBE HDR
	ICNS, // Apple Icon Image
	JPEG,
	JPEG_2000,
	JPEG_XL,
	PBM, PGM, PPM, PAM, PFM, // NetPBM family
	PIC, // Softimage PIC
	PNG, // Portable Network Graphics
	PSD, // Photoshop PSD
	QOI, // Quite Okay Image
	SGI_RGB, // Silicon Graphics Image RGB file format
	Sun_Rast, // Sun Raster Graphic
	TGA, // Targa Truevision
	TIFF, // Tagged Image File Format
	WebP,
	XBM, // X BitMap
}

which :: proc{
	which_bytes,
	which_file,
}

which_bytes :: proc(data: []byte) -> Which_File_Type {
	test_tga :: proc(s: string) -> bool {
		get8 :: #force_inline proc(s: ^string) -> u8 {
			v := s[0]
			s^ = s[1:]
			return v
		}
		get16le :: #force_inline  proc(s: ^string) -> u16 {
			v := u16(s[0]) | u16(s[1])<<16
			s^ = s[2:]
			return v
		}
		s := s
		s = s[1:] // skip offset

		color_type := get8(&s)
		if color_type > 1 {
			return false
		}
		image_type := get8(&s) // image type
		if color_type == 1 { // Colormap (Paletted) Image
			if image_type != 1 && image_type != 9 { // color type requires 1 or 9
				return false
			}
			s = s[4:] // skip index of first colormap
			bpcme := get8(&s) // check bits per colormap entry
			if bpcme != 8 && bpcme != 15 && bpcme != 16 && bpcme != 24 && bpcme != 32 {
				return false
			}
			s = s[4:] // skip image origin (x, y)
		} else { // Normal image without colormap
			if image_type != 2 && image_type != 3 && image_type != 10 && image_type != 11 {
				return false
			}
			s = s[9:] // skip colormap specification
		}
		if get16le(&s) < 1 || get16le(&s) < 1 { // test width and height
			return false
		}
		bpp := get8(&s) // bits per pixel
		if color_type == 1 && bpp != 8 && bpp != 16 {
			return false
		}
		if bpp != 8 && bpp != 15 && bpp != 16 && bpp != 24 && bpp != 32 {
			return false
		}
		return true
	}

	header: [128]byte
	copy(header[:], data)
	s := string(header[:])

	switch {
	case s[:2] == "BM":
		return .BMP
	case s[:4] == "\x76\x2f\x31\x01":
		return .EXR
	case s[:6] == "GIF87a", s[:6] == "GIF89a":
		return .GIF
	case s[6:10] == "JFIF", s[6:10] == "Exif":
		return .JPEG
	case s[:3] == "\xff\xd8\xff":
		switch s[4] {
		case 0xdb, 0xee, 0xe1, 0xe0:
			return .JPEG
		}
		switch {
		case s[:12] == "\xff\xd8\xff\xe0\x00\x10\x4a\x46\x49\x46\x00\x01":
			return .JPEG
		}
	case s[:4] == "\xff\x4f\xff\x51", s[:12] == "\x00\x00\x00\x0c\x6a\x50\x20\x20\x0d\x0a\x87\x0a":
		return .JPEG_2000
	case s[:12] == "\x00\x00\x00\x0c\x4a\x58\x4c\x20\x0d\x0a\x87\x0a":
		return .JPEG_XL
	case s[0] == 'P':
		switch s[2] {
		case '\t', '\n', '\r':
			switch s[1] {
			case '1', '4':
				return .PBM
			case '2', '5':
				return .PGM
			case '3', '6':
				return .PPM
			case '7':
				return .PAM
<<<<<<< HEAD
			case 'f', 'F':
=======
			case 'F', 'f':
>>>>>>> 7057f5fc
				return .PFM
			}
		}
	case s[:8] == "\x89PNG\r\n\x1a\n":
		return .PNG
	case s[:4] == "qoif":
		return .QOI
	case s[:2] == "\x01\xda":
		return .SGI_RGB
	case s[:4] == "\x59\xA6\x6A\x95":
		return .Sun_Rast
	case s[:4] == "MM\x2a\x00", s[:4] == "II\x00\x2A":
		return .TIFF
	case s[:4] == "RIFF" && s[8:12] == "WEBP":
		return .WebP
	case s[:8] == "#define ":
		return .XBM

	case s[:11] == "#?RADIANCE\n", s[:7] == "#?RGBE\n":
		return .HDR
	case s[:4] == "\x38\x42\x50\x53":
		return .PSD
	case s[:4] != "\x53\x80\xF6\x34" && s[88:92] == "PICT":
		return .PIC
	case s[:4] == "\x69\x63\x6e\x73":
		return .ICNS
	case s[:4] == "\x46\x4c\x49\x46":
		return .FLIF
	case:
		// More complex formats
		if test_tga(s) {
			return .TGA
		}


	}
	return .Unknown
}


which_file :: proc(path: string) -> Which_File_Type {
	f, err := os.open(path)
	if err != 0 {
		return .Unknown
	}
	header: [128]byte
	os.read(f, header[:])
	file_type := which_bytes(header[:])
	os.close(f)
	return file_type
}<|MERGE_RESOLUTION|>--- conflicted
+++ resolved
@@ -119,11 +119,7 @@
 				return .PPM
 			case '7':
 				return .PAM
-<<<<<<< HEAD
-			case 'f', 'F':
-=======
 			case 'F', 'f':
->>>>>>> 7057f5fc
 				return .PFM
 			}
 		}
