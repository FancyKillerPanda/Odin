package dynamic_bit_array

import "core:intrinsics"
import "core:mem"

/*
	Note that these constants are dependent on the backing being a u64.
*/

@(private="file")
INDEX_SHIFT :: 6

@(private="file")
INDEX_MASK  :: 63

@(private="file")
NUM_BITS :: 64

Bit_Array :: struct {
	bits:         [dynamic]u64,
	bias:         int,
	max_index:    int,
	free_pointer: bool,
}

Bit_Array_Iterator :: struct {
	array:    ^Bit_Array,
	word_idx: int,
	bit_idx:  uint,
}

// In:
//		- `ba` - the array to iterate over.
//
// Out:
// 		- `it` - the iterator that holds iteration state.
make_iterator :: proc (ba: ^Bit_Array) -> (it: Bit_Array_Iterator) {
	return Bit_Array_Iterator { array = ba }
}

// In:
//		- `it` - the iterator struct that holds the state.
//
// Out:
//		- `set` - the state of the bit at `index`.
//		- `index` - the next bit of the `Bit_Array` referenced by `it`.
//		- `ok` - `true` if the iterator returned a valid index, `false` if there were no more bits.
iterate_by_all :: proc (it: ^Bit_Array_Iterator) -> (set: bool, index: int, ok: bool) {
	index = it.word_idx * NUM_BITS + int(it.bit_idx) + it.array.bias
	if index > it.array.max_index { return false, 0, false }

	word := it.array.bits[it.word_idx] if len(it.array.bits) > it.word_idx else 0
	set = (word >> it.bit_idx & 1) == 1

	it.bit_idx += 1
	if it.bit_idx >= NUM_BITS {
		it.bit_idx = 0
		it.word_idx += 1
	}

	return set, index, true
}

// In:
//		- `it` - the iterator struct that holds the state.
//
// Out:
//		- `index` - the next set bit of the `Bit_Array` referenced by `it`.
//		- `ok` - `true` if the iterator returned a valid index, `false` if there were no more bits set.
iterate_by_set :: proc (it: ^Bit_Array_Iterator) -> (index: int, ok: bool) {
	return iterate_internal_(it, true)
}

// In:
//		- `it` - the iterator struct that holds the state.
//
// Out:
//		- `index` - the next unset bit of the `Bit_Array` referenced by `it`.
//		- `ok` - `true` if the iterator returned a valid index, `false` if there were no more unset bits.
iterate_by_unset:: proc (it: ^Bit_Array_Iterator) -> (index: int, ok: bool) {
	return iterate_internal_(it, false)
}

@(private="file")
iterate_internal_ :: proc (it: ^Bit_Array_Iterator, $ITERATE_SET_BITS: bool) -> (index: int, ok: bool) {
	word := it.array.bits[it.word_idx] if len(it.array.bits) > it.word_idx else 0
	when ! ITERATE_SET_BITS { word = ~word }

	// if the word is empty or we have already gone over all the bits in it,
	// b.bit_idx is greater than the index of any set bit in the word,
	// meaning that word >> b.bit_idx == 0.
	for it.word_idx < len(it.array.bits) && word >> it.bit_idx == 0 {
		it.word_idx += 1
		it.bit_idx = 0
		word = it.array.bits[it.word_idx] if len(it.array.bits) > it.word_idx else 0
		when ! ITERATE_SET_BITS { word = ~word }
	}

	// if we are iterating the set bits, reaching the end of the array means we have no more bits to check
	when ITERATE_SET_BITS {
		if it.word_idx >= len(it.array.bits) {
			return 0, false
		}
	}

	// reaching here means that the word has some set bits
	it.bit_idx += uint(intrinsics.count_trailing_zeros(word >> it.bit_idx))
	index = it.word_idx * NUM_BITS + int(it.bit_idx) + it.array.bias

	it.bit_idx += 1
	if it.bit_idx >= NUM_BITS {
		it.bit_idx = 0
		it.word_idx += 1
	}
	return index, index <= it.array.max_index
}


// In:
//		- `ba` - a pointer to the `Bit_Array`.
//		- `index` - the bit index. Can be an enum member.
//
// Out:
//		- `res` - the bit you're interested in.
//		- `ok` - whether the index was valid. Returns `false` if the index is smaller than the bias.
//
// The `ok` return value may be ignored.
get :: proc(ba: ^Bit_Array, #any_int index: uint, allocator := context.allocator) -> (res: bool, ok: bool) {
	idx := int(index) - ba.bias

	if ba == nil || int(index) < ba.bias { return false, false }
	context.allocator = allocator

	leg_index := idx >> INDEX_SHIFT
	bit_index := idx &  INDEX_MASK

	/*
		If we `get` a bit that doesn't fit in the `Bit_Array`, it's naturally `false`.
		This early-out prevents unnecessary resizing.
	*/
	if leg_index + 1 > len(ba.bits) { return false, true }

	val := u64(1 << uint(bit_index))
	res = ba.bits[leg_index] & val == val

	return res, true
}

// In:
//		- `ba` - a pointer to the `Bit_Array`.
//		- `index` - the bit index. Can be an enum member.
//
// Out:
//		- `ok` - whether or not we managed to set requested bit.
//
// `set` automatically resizes the `Bit_Array` to accommodate the requested index if needed.
set :: proc(ba: ^Bit_Array, #any_int index: uint, allocator := context.allocator) -> (ok: bool) {

	idx := int(index) - ba.bias

	if ba == nil || int(index) < ba.bias { return false }
	context.allocator = allocator

	leg_index := idx >> INDEX_SHIFT
	bit_index := idx &  INDEX_MASK

	resize_if_needed(ba, leg_index) or_return

	ba.max_index = max(idx, ba.max_index)
	ba.bits[leg_index] |= 1 << uint(bit_index)
	return true
}

<<<<<<< HEAD
// A helper function to create a `Bit_Array` with optional bias, in case your smallest index is non-zero (including negative).
create :: proc(max_index: int, min_index := 0, allocator := context.allocator) -> (res: Bit_Array, ok: bool) #optional_ok {
=======
/*
	A helper function to create a Bit Array with optional bias, in case your smallest index is non-zero (including negative).
*/
create :: proc(max_index: int, min_index := 0, allocator := context.allocator) -> (res: ^Bit_Array, ok: bool) #optional_ok {
>>>>>>> d99ba9c0
	context.allocator = allocator
	size_in_bits := max_index - min_index

	if size_in_bits < 1 { return {}, false }

	legs := size_in_bits >> INDEX_SHIFT

	res = new(Bit_Array)
	res.bias         = min_index
	res.max_index    = max_index
	res.free_pointer = true
	return res, resize_if_needed(res, legs)
}

// Sets all bits to `false`.
clear :: proc(ba: ^Bit_Array) {
	if ba == nil { return }
	mem.zero_slice(ba.bits[:])
}

// Releases the memory used by the `Bit_Array`.
destroy :: proc(ba: ^Bit_Array) {
	if ba == nil { return }
	delete(ba.bits)
	if ba.free_pointer { // Only free if this Bit_Array was created using `create`, not when on the stack.
		free(ba)
	}
}

// Resizes the `Bit_Array`. For internal use.
//
// If you want to reserve the memory for a given-sized `Bit_Array` up front, you can use `create`.
@(private="file")
resize_if_needed :: proc(ba: ^Bit_Array, legs: int, allocator := context.allocator) -> (ok: bool) {
	if ba == nil { return false }

	context.allocator = allocator

	if legs + 1 > len(ba.bits) {
		resize(&ba.bits, legs + 1)
	}
	return len(ba.bits) > legs
}<|MERGE_RESOLUTION|>--- conflicted
+++ resolved
@@ -171,15 +171,8 @@
 	return true
 }
 
-<<<<<<< HEAD
 // A helper function to create a `Bit_Array` with optional bias, in case your smallest index is non-zero (including negative).
-create :: proc(max_index: int, min_index := 0, allocator := context.allocator) -> (res: Bit_Array, ok: bool) #optional_ok {
-=======
-/*
-	A helper function to create a Bit Array with optional bias, in case your smallest index is non-zero (including negative).
-*/
 create :: proc(max_index: int, min_index := 0, allocator := context.allocator) -> (res: ^Bit_Array, ok: bool) #optional_ok {
->>>>>>> d99ba9c0
 	context.allocator = allocator
 	size_in_bits := max_index - min_index
 
