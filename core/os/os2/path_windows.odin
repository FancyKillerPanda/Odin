--- conflicted
+++ resolved
@@ -13,19 +13,13 @@
 }
 
 _mkdir :: proc(name: string, perm: File_Mode) -> Error {
-<<<<<<< HEAD
-=======
 	if !win32.CreateDirectoryW(_fix_long_path(name), nil) {
 		return _get_platform_error()
 	}
->>>>>>> 33895b6d
 	return nil
 }
 
 _mkdir_all :: proc(path: string, perm: File_Mode) -> Error {
-<<<<<<< HEAD
-	// TODO(bill): _mkdir_all for windows
-=======
 	fix_root_directory :: proc(p: string) -> (s: string, allocated: bool, err: runtime.Allocator_Error) {
 		if len(p) == len(`\\?\c:`) {
 			if is_path_separator(p[0]) && is_path_separator(p[1]) && p[2] == '?' && is_path_separator(p[3]) && p[5] == ':' {
@@ -71,7 +65,6 @@
 		}
 		return err
 	}
->>>>>>> 33895b6d
 	return nil
 }
 
